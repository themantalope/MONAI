# Copyright 2020 - 2021 MONAI Consortium
# Licensed under the Apache License, Version 2.0 (the "License");
# you may not use this file except in compliance with the License.
# You may obtain a copy of the License at
#     http://www.apache.org/licenses/LICENSE-2.0
# Unless required by applicable law or agreed to in writing, software
# distributed under the License is distributed on an "AS IS" BASIS,
# WITHOUT WARRANTIES OR CONDITIONS OF ANY KIND, either express or implied.
# See the License for the specific language governing permissions and
# limitations under the License.
"""
A collection of dictionary-based wrappers around the "vanilla" transforms for crop and pad operations
defined in :py:class:`monai.transforms.croppad.array`.

Class names are ended with 'd' to denote dictionary-based transforms.
"""

import contextlib
from copy import deepcopy
from enum import Enum
from itertools import chain
from math import ceil, floor
from typing import Any, Callable, List, Optional, Sequence, Tuple, Union

import numpy as np

from monai.config import IndexSelection, KeysCollection
from monai.data.utils import get_random_patch, get_valid_patch_size
from monai.transforms.croppad.array import (
    BorderPad,
    BoundingRect,
    CenterSpatialCrop,
    CropForeground,
    DivisiblePad,
    ResizeWithPadOrCrop,
    SpatialCrop,
    SpatialPad,
)
from monai.transforms.inverse import InvertibleTransform
from monai.transforms.transform import MapTransform, Randomizable, convert_data_type
from monai.transforms.utils import (
    allow_missing_keys_mode,
    generate_pos_neg_label_crop_centers,
    is_positive,
    map_binary_to_indices,
    weighted_patch_samples,
)
from monai.utils import ImageMetaKey as Key
from monai.utils import Method, NumpyPadMode, ensure_tuple, ensure_tuple_rep, fall_back_tuple
from monai.utils.enums import DataObjects, InverseKeys

__all__ = [
    "NumpyPadModeSequence",
    "SpatialPadd",
    "BorderPadd",
    "DivisiblePadd",
    "SpatialCropd",
    "CenterSpatialCropd",
    "CenterScaleCropd",
    "RandScaleCropd",
    "RandSpatialCropd",
    "RandSpatialCropSamplesd",
    "CropForegroundd",
    "RandWeightedCropd",
    "RandCropByPosNegLabeld",
    "ResizeWithPadOrCropd",
    "BoundingRectd",
    "SpatialPadD",
    "SpatialPadDict",
    "BorderPadD",
    "BorderPadDict",
    "DivisiblePadD",
    "DivisiblePadDict",
    "SpatialCropD",
    "SpatialCropDict",
    "CenterSpatialCropD",
    "CenterSpatialCropDict",
    "CenterScaleCropD",
    "CenterScaleCropDict",
    "RandScaleCropD",
    "RandScaleCropDict",
    "RandSpatialCropD",
    "RandSpatialCropDict",
    "RandSpatialCropSamplesD",
    "RandSpatialCropSamplesDict",
    "CropForegroundD",
    "CropForegroundDict",
    "RandWeightedCropD",
    "RandWeightedCropDict",
    "RandCropByPosNegLabelD",
    "RandCropByPosNegLabelDict",
    "ResizeWithPadOrCropD",
    "ResizeWithPadOrCropDict",
    "BoundingRectD",
    "BoundingRectDict",
]

NumpyPadModeSequence = Union[Sequence[Union[NumpyPadMode, str]], NumpyPadMode, str]


class SpatialPadd(MapTransform, InvertibleTransform):
    """
    Dictionary-based wrapper of :py:class:`monai.transforms.SpatialPad`.
    Performs padding to the data, symmetric for all sides or all on one side for each dimension.
    """

    def __init__(
        self,
        keys: KeysCollection,
        spatial_size: Union[Sequence[int], int],
        method: Union[Method, str] = Method.SYMMETRIC,
        mode: NumpyPadModeSequence = NumpyPadMode.CONSTANT,
        allow_missing_keys: bool = False,
    ) -> None:
        """
        Args:
            keys: keys of the corresponding items to be transformed.
                See also: :py:class:`monai.transforms.compose.MapTransform`
            spatial_size: the spatial size of output data after padding.
                If its components have non-positive values, the corresponding size of input image will be used.
            method: {``"symmetric"``, ``"end"``}
                Pad image symmetric on every side or only pad at the end sides. Defaults to ``"symmetric"``.
            mode: {``"constant"``, ``"edge"``, ``"linear_ramp"``, ``"maximum"``, ``"mean"``,
                ``"median"``, ``"minimum"``, ``"reflect"``, ``"symmetric"``, ``"wrap"``, ``"empty"``}
                One of the listed string values or a user supplied function. Defaults to ``"constant"``.
                See also: https://numpy.org/doc/1.18/reference/generated/numpy.pad.html
                It also can be a sequence of string, each element corresponds to a key in ``keys``.
            allow_missing_keys: don't raise exception if key is missing.

        """
        super().__init__(keys, allow_missing_keys)
        self.mode = ensure_tuple_rep(mode, len(self.keys))
        self.padder = SpatialPad(spatial_size, method)

    def __call__(self, data: DataObjects.Mapping) -> DataObjects.Dict:
        d = dict(data)
        for key, m in self.key_iterator(d, self.mode):
            self.push_transform(d, key, extra_info={"mode": m.value if isinstance(m, Enum) else m})
            d[key] = self.padder(d[key], mode=m)
        return d

    def inverse(self, data: DataObjects.Mapping) -> DataObjects.Dict:
        d = deepcopy(dict(data))
        for key in self.key_iterator(d):
            transform = self.get_most_recent_transform(d, key)
            # Create inverse transform
            orig_size = transform[InverseKeys.ORIG_SIZE]
            if self.padder.method == Method.SYMMETRIC:
                current_size = d[key].shape[1:]
                roi_center = [floor(i / 2) if r % 2 == 0 else (i - 1) // 2 for r, i in zip(orig_size, current_size)]
            else:
                roi_center = [floor(r / 2) if r % 2 == 0 else (r - 1) // 2 for r in orig_size]

            inverse_transform = SpatialCrop(roi_center, orig_size)
            # Apply inverse transform
            d[key] = inverse_transform(d[key])
            # Remove the applied transform
            self.pop_transform(d, key)

        return d


class BorderPadd(MapTransform, InvertibleTransform):
    """
    Pad the input data by adding specified borders to every dimension.
    Dictionary-based wrapper of :py:class:`monai.transforms.BorderPad`.
    """

    def __init__(
        self,
        keys: KeysCollection,
        spatial_border: Union[Sequence[int], int],
        mode: NumpyPadModeSequence = NumpyPadMode.CONSTANT,
        allow_missing_keys: bool = False,
    ) -> None:
        """
        Args:
            keys: keys of the corresponding items to be transformed.
                See also: :py:class:`monai.transforms.compose.MapTransform`
            spatial_border: specified size for every spatial border. it can be 3 shapes:

                - single int number, pad all the borders with the same size.
                - length equals the length of image shape, pad every spatial dimension separately.
                  for example, image shape(CHW) is [1, 4, 4], spatial_border is [2, 1],
                  pad every border of H dim with 2, pad every border of W dim with 1, result shape is [1, 8, 6].
                - length equals 2 x (length of image shape), pad every border of every dimension separately.
                  for example, image shape(CHW) is [1, 4, 4], spatial_border is [1, 2, 3, 4], pad top of H dim with 1,
                  pad bottom of H dim with 2, pad left of W dim with 3, pad right of W dim with 4.
                  the result shape is [1, 7, 11].

            mode: {``"constant"``, ``"edge"``, ``"linear_ramp"``, ``"maximum"``, ``"mean"``,
                ``"median"``, ``"minimum"``, ``"reflect"``, ``"symmetric"``, ``"wrap"``, ``"empty"``}
                One of the listed string values or a user supplied function. Defaults to ``"constant"``.
                See also: https://numpy.org/doc/1.18/reference/generated/numpy.pad.html
                It also can be a sequence of string, each element corresponds to a key in ``keys``.
            allow_missing_keys: don't raise exception if key is missing.

        """
        super().__init__(keys, allow_missing_keys)
        self.mode = ensure_tuple_rep(mode, len(self.keys))
        self.padder = BorderPad(spatial_border=spatial_border)

    def __call__(self, data: DataObjects.Mapping) -> DataObjects.Dict:
        d = dict(data)
        for key, m in self.key_iterator(d, self.mode):
            self.push_transform(d, key, extra_info={"mode": m.value if isinstance(m, Enum) else m})
            d[key] = self.padder(d[key], mode=m)
        return d

    def inverse(self, data: DataObjects.Mapping) -> DataObjects.Dict:
        d = deepcopy(dict(data))

        for key in self.key_iterator(d):
            transform = self.get_most_recent_transform(d, key)
            # Create inverse transform
            orig_size = np.array(transform[InverseKeys.ORIG_SIZE])
            roi_start = np.array(self.padder.spatial_border)
            # Need to convert single value to [min1,min2,...]
            if roi_start.size == 1:
                roi_start = np.full((len(orig_size)), roi_start)
            # need to convert [min1,max1,min2,...] to [min1,min2,...]
            elif roi_start.size == 2 * orig_size.size:
                roi_start = roi_start[::2]
            roi_end = np.array(transform[InverseKeys.ORIG_SIZE]) + roi_start

            inverse_transform = SpatialCrop(roi_start=roi_start, roi_end=roi_end)
            # Apply inverse transform
            d[key] = inverse_transform(d[key])
            # Remove the applied transform
            self.pop_transform(d, key)

        return d


class DivisiblePadd(MapTransform, InvertibleTransform):
    """
    Pad the input data, so that the spatial sizes are divisible by `k`.
    Dictionary-based wrapper of :py:class:`monai.transforms.DivisiblePad`.
    """

    def __init__(
        self,
        keys: KeysCollection,
        k: Union[Sequence[int], int],
        mode: NumpyPadModeSequence = NumpyPadMode.CONSTANT,
        allow_missing_keys: bool = False,
    ) -> None:
        """
        Args:
            keys: keys of the corresponding items to be transformed.
                See also: :py:class:`monai.transforms.compose.MapTransform`
            k: the target k for each spatial dimension.
                if `k` is negative or 0, the original size is preserved.
                if `k` is an int, the same `k` be applied to all the input spatial dimensions.
            mode: {``"constant"``, ``"edge"``, ``"linear_ramp"``, ``"maximum"``, ``"mean"``,
                ``"median"``, ``"minimum"``, ``"reflect"``, ``"symmetric"``, ``"wrap"``, ``"empty"``}
                One of the listed string values or a user supplied function. Defaults to ``"constant"``.
                See also: https://numpy.org/doc/1.18/reference/generated/numpy.pad.html
                It also can be a sequence of string, each element corresponds to a key in ``keys``.
            allow_missing_keys: don't raise exception if key is missing.

        See also :py:class:`monai.transforms.SpatialPad`

        """
        super().__init__(keys, allow_missing_keys)
        self.mode = ensure_tuple_rep(mode, len(self.keys))
        self.padder = DivisiblePad(k=k)

    def __call__(self, data: DataObjects.Mapping) -> DataObjects.Dict:
        d = dict(data)
        for key, m in self.key_iterator(d, self.mode):
            self.push_transform(d, key, extra_info={"mode": m.value if isinstance(m, Enum) else m})
            d[key] = self.padder(d[key], mode=m)
        return d

    def inverse(self, data: DataObjects.Mapping) -> DataObjects.Dict:
        d = deepcopy(dict(data))

        for key in self.key_iterator(d):
            transform = self.get_most_recent_transform(d, key)
            # Create inverse transform
            orig_size = np.array(transform[InverseKeys.ORIG_SIZE])
            current_size = np.array(d[key].shape[1:])
            roi_start = np.floor((current_size - orig_size) / 2)
            roi_end = orig_size + roi_start
            inverse_transform = SpatialCrop(roi_start=roi_start, roi_end=roi_end)
            # Apply inverse transform
            d[key] = inverse_transform(d[key])
            # Remove the applied transform
            self.pop_transform(d, key)

        return d


class SpatialCropd(MapTransform, InvertibleTransform):
    """
    Dictionary-based wrapper of :py:class:`monai.transforms.SpatialCrop`.
    General purpose cropper to produce sub-volume region of interest (ROI).
    It can support to crop ND spatial (channel-first) data.

    The cropped region can be parameterised in various ways:
        - a list of slices for each spatial dimension (allows for use of -ve indexing and `None`)
        - a spatial center and size
        - the start and end coordinates of the ROI
    """

    def __init__(
        self,
        keys: KeysCollection,
        roi_center: Optional[Sequence[int]] = None,
        roi_size: Optional[Sequence[int]] = None,
        roi_start: Optional[Sequence[int]] = None,
        roi_end: Optional[Sequence[int]] = None,
        roi_slices: Optional[Sequence[slice]] = None,
        allow_missing_keys: bool = False,
    ) -> None:
        """
        Args:
            keys: keys of the corresponding items to be transformed.
                See also: :py:class:`monai.transforms.compose.MapTransform`
            roi_center: voxel coordinates for center of the crop ROI.
            roi_size: size of the crop ROI.
            roi_start: voxel coordinates for start of the crop ROI.
            roi_end: voxel coordinates for end of the crop ROI.
            roi_slices: list of slices for each of the spatial dimensions.
            allow_missing_keys: don't raise exception if key is missing.
        """
        super().__init__(keys, allow_missing_keys)
        self.cropper = SpatialCrop(roi_center, roi_size, roi_start, roi_end, roi_slices)

    def __call__(self, data: DataObjects.Mapping) -> DataObjects.Dict:
        d = dict(data)
        for key in self.key_iterator(d):
            self.push_transform(d, key)
            d[key] = self.cropper(d[key])
        return d

    def inverse(self, data: DataObjects.Mapping) -> DataObjects.Dict:
        d = deepcopy(dict(data))

        for key in self.key_iterator(d):
            transform = self.get_most_recent_transform(d, key)
            # Create inverse transform
            orig_size = np.array(transform[InverseKeys.ORIG_SIZE])
            current_size = np.array(d[key].shape[1:])
            # get required pad to start and end
            pad_to_start = np.array([s.indices(o)[0] for s, o in zip(self.cropper.slices, orig_size)])
            pad_to_end = orig_size - current_size - pad_to_start
            # interleave mins and maxes
            pad = list(chain(*zip(pad_to_start.tolist(), pad_to_end.tolist())))
            inverse_transform = BorderPad(pad)
            # Apply inverse transform
            d[key] = inverse_transform(d[key])
            # Remove the applied transform
            self.pop_transform(d, key)

        return d


class CenterSpatialCropd(MapTransform, InvertibleTransform):
    """
    Dictionary-based wrapper of :py:class:`monai.transforms.CenterSpatialCrop`.

    Args:
        keys: keys of the corresponding items to be transformed.
            See also: monai.transforms.MapTransform
        roi_size: the size of the crop region e.g. [224,224,128]
            If its components have non-positive values, the corresponding size of input image will be used.
        allow_missing_keys: don't raise exception if key is missing.
    """

    def __init__(
        self, keys: KeysCollection, roi_size: Union[Sequence[int], int], allow_missing_keys: bool = False
    ) -> None:
        super().__init__(keys, allow_missing_keys)
        self.cropper = CenterSpatialCrop(roi_size)

    def __call__(self, data: DataObjects.Mapping) -> DataObjects.Dict:
        d = dict(data)
        for key in self.key_iterator(d):
            orig_size = d[key].shape[1:]
            d[key] = self.cropper(d[key])
            self.push_transform(d, key, orig_size=orig_size)
        return d

    def inverse(self, data: DataObjects.Mapping) -> DataObjects.Dict:
        d = deepcopy(dict(data))

        for key in self.key_iterator(d):
            transform = self.get_most_recent_transform(d, key)
            # Create inverse transform
            orig_size = np.array(transform[InverseKeys.ORIG_SIZE])
            current_size = np.array(d[key].shape[1:])
            pad_to_start = np.floor((orig_size - current_size) / 2).astype(int)
            # in each direction, if original size is even and current size is odd, += 1
            pad_to_start[np.logical_and(orig_size % 2 == 0, current_size % 2 == 1)] += 1
            pad_to_end = orig_size - current_size - pad_to_start
            pad = list(chain(*zip(pad_to_start.tolist(), pad_to_end.tolist())))
            inverse_transform = BorderPad(pad)
            # Apply inverse transform
            d[key] = inverse_transform(d[key])
            # Remove the applied transform
            self.pop_transform(d, key)

        return d


class CenterScaleCropd(MapTransform, InvertibleTransform):
    """
    Dictionary-based wrapper of :py:class:`monai.transforms.CenterScaleCrop`.

    Args:
        keys: keys of the corresponding items to be transformed.
            See also: monai.transforms.MapTransform
        roi_scale: specifies the expected scale of image size to crop. e.g. [0.3, 0.4, 0.5] or a number for all dims.
            If its components have non-positive values, will use `1.0` instead, which means the input image size.
        allow_missing_keys: don't raise exception if key is missing.
    """

    def __init__(
        self, keys: KeysCollection, roi_scale: Union[Sequence[float], float], allow_missing_keys: bool = False
    ) -> None:
        super().__init__(keys, allow_missing_keys=allow_missing_keys)
        self.roi_scale = roi_scale

    def __call__(self, data: DataObjects.Mapping) -> DataObjects.Dict:
        d = dict(data)
        img_size = data[self.keys[0]].shape[1:]
        ndim = len(img_size)
        roi_size = [ceil(r * s) for r, s in zip(ensure_tuple_rep(self.roi_scale, ndim), img_size)]
        sp_crop = CenterSpatialCropd(self.keys, roi_size=roi_size, allow_missing_keys=self.allow_missing_keys)
        return sp_crop(data=data)


class RandSpatialCropd(Randomizable, MapTransform, InvertibleTransform):
    """
    Dictionary-based version :py:class:`monai.transforms.RandSpatialCrop`.
    Crop image with random size or specific size ROI. It can crop at a random position as
    center or at the image center. And allows to set the minimum and maximum size to limit the randomly
    generated ROI. Suppose all the expected fields specified by `keys` have same shape.

    Args:
        keys: keys of the corresponding items to be transformed.
            See also: monai.transforms.MapTransform
        roi_size: if `random_size` is True, it specifies the minimum crop region.
            if `random_size` is False, it specifies the expected ROI size to crop. e.g. [224, 224, 128]
            If its components have non-positive values, the corresponding size of input image will be used.
        max_roi_size: if `random_size` is True and `roi_size` specifies the min crop region size, `max_roi_size`
            can specify the max crop region size. if None, defaults to the input image size.
            if its components have non-positive values, the corresponding size of input image will be used.
        random_center: crop at random position as center or the image center.
        random_size: crop with random size or specific size ROI.
            if True, the actual size is sampled from:
            `randint(roi_scale * image spatial size, max_roi_scale * image spatial size + 1)`.
        allow_missing_keys: don't raise exception if key is missing.
    """

    def __init__(
        self,
        keys: KeysCollection,
        roi_size: Union[Sequence[int], int],
        max_roi_size: Optional[Union[Sequence[int], int]] = None,
        random_center: bool = True,
        random_size: bool = True,
        allow_missing_keys: bool = False,
    ) -> None:
        MapTransform.__init__(self, keys, allow_missing_keys)
        self.roi_size = roi_size
        self.max_roi_size = max_roi_size
        self.random_center = random_center
        self.random_size = random_size
        self._slices: Optional[Tuple[slice, ...]] = None
        self._size: Optional[Sequence[int]] = None

    def randomize(self, img_size: Sequence[int]) -> None:
        self._size = fall_back_tuple(self.roi_size, img_size)
        if self.random_size:
            max_size = img_size if self.max_roi_size is None else fall_back_tuple(self.max_roi_size, img_size)
            if any([i > j for i, j in zip(self._size, max_size)]):
                raise ValueError(f"min ROI size: {self._size} is bigger than max ROI size: {max_size}.")
            self._size = [self.R.randint(low=self._size[i], high=max_size[i] + 1) for i in range(len(img_size))]
        if self.random_center:
            valid_size = get_valid_patch_size(img_size, self._size)
            self._slices = (slice(None),) + get_random_patch(img_size, valid_size, self.R)

    def __call__(self, data: DataObjects.Mapping) -> DataObjects.Dict:
        d = dict(data)
        self.randomize(d[self.keys[0]].shape[1:])  # image shape from the first data key
        if self._size is None:
            raise AssertionError
        for key in self.key_iterator(d):
            if self.random_center:
                self.push_transform(d, key, {"slices": [(i.start, i.stop) for i in self._slices[1:]]})  # type: ignore
                d[key] = d[key][self._slices]
            else:
                self.push_transform(d, key)
                cropper = CenterSpatialCrop(self._size)
                d[key] = cropper(d[key])
        return d

    def inverse(self, data: DataObjects.Mapping) -> DataObjects.Dict:
        d = deepcopy(dict(data))

        for key in self.key_iterator(d):
            transform = self.get_most_recent_transform(d, key)
            # Create inverse transform
            orig_size = transform[InverseKeys.ORIG_SIZE]
            random_center = self.random_center
            pad_to_start = np.empty((len(orig_size)), dtype=np.int32)
            pad_to_end = np.empty((len(orig_size)), dtype=np.int32)
            if random_center:
                for i, _slice in enumerate(transform[InverseKeys.EXTRA_INFO]["slices"]):
                    pad_to_start[i] = _slice[0]
                    pad_to_end[i] = orig_size[i] - _slice[1]
            else:
                current_size = d[key].shape[1:]
                for i, (o_s, c_s) in enumerate(zip(orig_size, current_size)):
                    pad_to_start[i] = pad_to_end[i] = (o_s - c_s) / 2
                    if o_s % 2 == 0 and c_s % 2 == 1:
                        pad_to_start[i] += 1
                    elif o_s % 2 == 1 and c_s % 2 == 0:
                        pad_to_end[i] += 1
            # interleave mins and maxes
            pad = list(chain(*zip(pad_to_start.tolist(), pad_to_end.tolist())))
            inverse_transform = BorderPad(pad)
            # Apply inverse transform
            d[key] = inverse_transform(d[key])
            # Remove the applied transform
            self.pop_transform(d, key)

        return d


class RandScaleCropd(RandSpatialCropd):
    """
    Dictionary-based version :py:class:`monai.transforms.RandScaleCrop`.
    Crop image with random size or specific size ROI.
    It can crop at a random position as center or at the image center.
    And allows to set the minimum and maximum scale of image size to limit the randomly generated ROI.
    Suppose all the expected fields specified by `keys` have same shape.

    Args:
        keys: keys of the corresponding items to be transformed.
            See also: monai.transforms.MapTransform
        roi_scale: if `random_size` is True, it specifies the minimum crop size: `roi_scale * image spatial size`.
            if `random_size` is False, it specifies the expected scale of image size to crop. e.g. [0.3, 0.4, 0.5].
            If its components have non-positive values, will use `1.0` instead, which means the input image size.
        max_roi_size: if `random_size` is True and `roi_scale` specifies the min crop region size, `max_roi_scale`
            can specify the max crop region size: `max_roi_scale * image spatial size`.
            if None, defaults to the input image size. if its components have non-positive values,
            will use `1.0` instead, which means the input image size.
        random_center: crop at random position as center or the image center.
        random_size: crop with random size or specified size ROI by `roi_scale * image spatial size`.
            if True, the actual size is sampled from:
            `randint(roi_scale * image spatial size, max_roi_scale * image spatial size + 1)`.
        allow_missing_keys: don't raise exception if key is missing.
    """

    def __init__(
        self,
        keys: KeysCollection,
        roi_scale: Union[Sequence[float], float],
        max_roi_scale: Optional[Union[Sequence[float], float]] = None,
        random_center: bool = True,
        random_size: bool = True,
        allow_missing_keys: bool = False,
    ) -> None:
        super().__init__(
            keys=keys,
            roi_size=-1,
            max_roi_size=None,
            random_center=random_center,
            random_size=random_size,
            allow_missing_keys=allow_missing_keys,
        )
        MapTransform.__init__(self, keys, allow_missing_keys)
        self.roi_scale = roi_scale
        self.max_roi_scale = max_roi_scale

    def __call__(self, data: DataObjects.Mapping) -> DataObjects.Dict:
        img_size = data[self.keys[0]].shape[1:]
        ndim = len(img_size)
        self.roi_size = [ceil(r * s) for r, s in zip(ensure_tuple_rep(self.roi_scale, ndim), img_size)]
        if self.max_roi_scale is not None:
            self.max_roi_size = [ceil(r * s) for r, s in zip(ensure_tuple_rep(self.max_roi_scale, ndim), img_size)]
        else:
            self.max_roi_size = None
        return super().__call__(data=data)


@contextlib.contextmanager
def _nullcontext(x):
    """
    This is just like contextlib.nullcontext but also works in Python 3.6.
    """
    yield x


class RandSpatialCropSamplesd(Randomizable, MapTransform, InvertibleTransform):
    """
    Dictionary-based version :py:class:`monai.transforms.RandSpatialCropSamples`.
    Crop image with random size or specific size ROI to generate a list of N samples.
    It can crop at a random position as center or at the image center. And allows to set
    the minimum size to limit the randomly generated ROI. Suppose all the expected fields
    specified by `keys` have same shape, and add `patch_index` to the corresponding meta data.
    It will return a list of dictionaries for all the cropped images.

    Args:
        keys: keys of the corresponding items to be transformed.
            See also: monai.transforms.MapTransform
        roi_size: if `random_size` is True, it specifies the minimum crop region.
            if `random_size` is False, it specifies the expected ROI size to crop. e.g. [224, 224, 128]
            If its components have non-positive values, the corresponding size of input image will be used.
        num_samples: number of samples (crop regions) to take in the returned list.
        max_roi_size: if `random_size` is True and `roi_size` specifies the min crop region size, `max_roi_size`
            can specify the max crop region size. if None, defaults to the input image size.
            if its components have non-positive values, the corresponding size of input image will be used.
        random_center: crop at random position as center or the image center.
        random_size: crop with random size or specific size ROI.
            The actual size is sampled from `randint(roi_size, img_size)`.
        meta_keys: explicitly indicate the key of the corresponding meta data dictionary.
            used to add `patch_index` to the meta dict.
            for example, for data with key `image`, the metadata by default is in `image_meta_dict`.
            the meta data is a dictionary object which contains: filename, original_shape, etc.
            it can be a sequence of string, map to the `keys`.
            if None, will try to construct meta_keys by `key_{meta_key_postfix}`.
        meta_key_postfix: if meta_keys is None, use `key_{postfix}` to to fetch the meta data according
            to the key data, default is `meta_dict`, the meta data is a dictionary object.
            used to add `patch_index` to the meta dict.
        allow_missing_keys: don't raise exception if key is missing.

    Raises:
        ValueError: When ``num_samples`` is nonpositive.

    """

    def __init__(
        self,
        keys: KeysCollection,
        roi_size: Union[Sequence[int], int],
        num_samples: int,
        max_roi_size: Optional[Union[Sequence[int], int]] = None,
        random_center: bool = True,
        random_size: bool = True,
        meta_keys: Optional[KeysCollection] = None,
        meta_key_postfix: str = "meta_dict",
        allow_missing_keys: bool = False,
    ) -> None:
        MapTransform.__init__(self, keys, allow_missing_keys)
        if num_samples < 1:
            raise ValueError(f"num_samples must be positive, got {num_samples}.")
        self.num_samples = num_samples
        self.cropper = RandSpatialCropd(keys, roi_size, max_roi_size, random_center, random_size, allow_missing_keys)
        self.meta_keys = ensure_tuple_rep(None, len(self.keys)) if meta_keys is None else ensure_tuple(meta_keys)
        if len(self.keys) != len(self.meta_keys):
            raise ValueError("meta_keys should have the same length as keys.")
        self.meta_key_postfix = ensure_tuple_rep(meta_key_postfix, len(self.keys))

    def set_random_state(
        self, seed: Optional[int] = None, state: Optional[np.random.RandomState] = None
    ) -> "Randomizable":
        super().set_random_state(seed=seed, state=state)
        self.cropper.set_random_state(state=self.R)
        return self

    def randomize(self, data: Optional[Any] = None) -> None:
        pass

    def __call__(self, data: DataObjects.Mapping) -> List[DataObjects.Dict]:
        ret = []
        for i in range(self.num_samples):
            d = dict(data)
            # deep copy all the unmodified data
            for key in set(data.keys()).difference(set(self.keys)):
                d[key] = deepcopy(data[key])
            cropped = self.cropper(d)
            # self.cropper will have added RandSpatialCropd to the list. Change to RandSpatialCropSamplesd
            for key in self.key_iterator(cropped):
                cropped[str(key) + InverseKeys.KEY_SUFFIX][-1][InverseKeys.CLASS_NAME] = self.__class__.__name__
                cropped[str(key) + InverseKeys.KEY_SUFFIX][-1][InverseKeys.ID] = id(self)
            # add `patch_index` to the meta data
            for key, meta_key, meta_key_postfix in self.key_iterator(d, self.meta_keys, self.meta_key_postfix):
                meta_key = meta_key or f"{key}_{meta_key_postfix}"
                if meta_key not in cropped:
                    cropped[meta_key] = {}  # type: ignore
                cropped[meta_key][Key.PATCH_INDEX] = i
            ret.append(cropped)
        return ret

    def inverse(self, data: DataObjects.Mapping) -> DataObjects.Dict:
        d = deepcopy(dict(data))
        # We changed the transform name from RandSpatialCropd to RandSpatialCropSamplesd
        # Need to revert that since we're calling RandSpatialCropd's inverse
        for key in self.key_iterator(d):
            d[key + InverseKeys.KEY_SUFFIX][-1][InverseKeys.CLASS_NAME] = self.cropper.__class__.__name__
            d[key + InverseKeys.KEY_SUFFIX][-1][InverseKeys.ID] = id(self.cropper)
        context_manager = allow_missing_keys_mode if self.allow_missing_keys else _nullcontext
        with context_manager(self.cropper):
            return self.cropper.inverse(d)


class CropForegroundd(MapTransform, InvertibleTransform):
    """
    Dictionary-based version :py:class:`monai.transforms.CropForeground`.
    Crop only the foreground object of the expected images.
    The typical usage is to help training and evaluation if the valid part is small in the whole medical image.
    The valid part can be determined by any field in the data with `source_key`, for example:
    - Select values > 0 in image field as the foreground and crop on all fields specified by `keys`.
    - Select label = 3 in label field as the foreground to crop on all fields specified by `keys`.
    - Select label > 0 in the third channel of a One-Hot label field as the foreground to crop all `keys` fields.
    Users can define arbitrary function to select expected foreground from the whole source image or specified
    channels. And it can also add margin to every dim of the bounding box of foreground object.
    """

    def __init__(
        self,
        keys: KeysCollection,
        source_key: str,
        select_fn: Callable = is_positive,
        channel_indices: Optional[IndexSelection] = None,
        margin: Union[Sequence[int], int] = 0,
        k_divisible: Union[Sequence[int], int] = 1,
        mode: Union[NumpyPadMode, str] = NumpyPadMode.CONSTANT,
        start_coord_key: str = "foreground_start_coord",
        end_coord_key: str = "foreground_end_coord",
        allow_missing_keys: bool = False,
    ) -> None:
        """
        Args:
            keys: keys of the corresponding items to be transformed.
                See also: :py:class:`monai.transforms.compose.MapTransform`
            source_key: data source to generate the bounding box of foreground, can be image or label, etc.
            select_fn: function to select expected foreground, default is to select values > 0.
            channel_indices: if defined, select foreground only on the specified channels
                of image. if None, select foreground on the whole image.
            margin: add margin value to spatial dims of the bounding box, if only 1 value provided, use it for all dims.
            k_divisible: make each spatial dimension to be divisible by k, default to 1.
                if `k_divisible` is an int, the same `k` be applied to all the input spatial dimensions.
            mode: padding mode {``"constant"``, ``"edge"``, ``"linear_ramp"``, ``"maximum"``, ``"mean"``,
                ``"median"``, ``"minimum"``, ``"reflect"``, ``"symmetric"``, ``"wrap"``, ``"empty"``}
                one of the listed string values or a user supplied function. Defaults to ``"constant"``.
                see also: https://numpy.org/doc/1.18/reference/generated/numpy.pad.html
            start_coord_key: key to record the start coordinate of spatial bounding box for foreground.
            end_coord_key: key to record the end coordinate of spatial bounding box for foreground.
            allow_missing_keys: don't raise exception if key is missing.
        """
        super().__init__(keys, allow_missing_keys)
        self.source_key = source_key
        self.start_coord_key = start_coord_key
        self.end_coord_key = end_coord_key
        self.cropper = CropForeground(
            select_fn=select_fn,
            channel_indices=channel_indices,
            margin=margin,
            k_divisible=k_divisible,
            mode=mode,
        )

    def __call__(self, data: DataObjects.Mapping) -> DataObjects.Dict:
        d = dict(data)
        box_start, box_end = self.cropper.compute_bounding_box(img=d[self.source_key])
        d[self.start_coord_key] = box_start
        d[self.end_coord_key] = box_end
        for key in self.key_iterator(d):
            self.push_transform(d, key, extra_info={"box_start": box_start, "box_end": box_end})
            d[key] = self.cropper.crop_pad(d[key], box_start, box_end)
        return d

    def inverse(self, data: DataObjects.Mapping) -> DataObjects.Dict:
        d = deepcopy(dict(data))
        for key in self.key_iterator(d):
            transform = self.get_most_recent_transform(d, key)
            # Create inverse transform
            orig_size = np.asarray(transform[InverseKeys.ORIG_SIZE])
            cur_size = np.asarray(d[key].shape[1:])
            extra_info = transform[InverseKeys.EXTRA_INFO]
            box_start = np.asarray(extra_info["box_start"])
            box_end = np.asarray(extra_info["box_end"])
            # first crop the padding part
            roi_start = np.maximum(-box_start, 0)
            roi_end = cur_size - np.maximum(box_end - orig_size, 0)

            d[key] = SpatialCrop(roi_start=roi_start, roi_end=roi_end)(d[key])

            # update bounding box to pad
            pad_to_start = np.maximum(box_start, 0)
            pad_to_end = orig_size - np.minimum(box_end, orig_size)
            # interleave mins and maxes
            pad = list(chain(*zip(pad_to_start.tolist(), pad_to_end.tolist())))
            # second pad back the original size
            d[key] = BorderPad(pad)(d[key])
            # Remove the applied transform
            self.pop_transform(d, key)

        return d


class RandWeightedCropd(Randomizable, MapTransform, InvertibleTransform):
    """
    Samples a list of `num_samples` image patches according to the provided `weight_map`.

    Args:
        keys: keys of the corresponding items to be transformed.
            See also: :py:class:`monai.transforms.compose.MapTransform`
        w_key: key for the weight map. The corresponding value will be used as the sampling weights,
            it should be a single-channel array in size, for example, `(1, spatial_dim_0, spatial_dim_1, ...)`
        spatial_size: the spatial size of the image patch e.g. [224, 224, 128].
            If its components have non-positive values, the corresponding size of `img` will be used.
        num_samples: number of samples (image patches) to take in the returned list.
        center_coord_key: if specified, the actual sampling location will be stored with the corresponding key.
        meta_keys: explicitly indicate the key of the corresponding meta data dictionary.
            used to add `patch_index` to the meta dict.
            for example, for data with key `image`, the metadata by default is in `image_meta_dict`.
            the meta data is a dictionary object which contains: filename, original_shape, etc.
            it can be a sequence of string, map to the `keys`.
            if None, will try to construct meta_keys by `key_{meta_key_postfix}`.
        meta_key_postfix: if meta_keys is None, use `key_{postfix}` to to fetch the meta data according
            to the key data, default is `meta_dict`, the meta data is a dictionary object.
            used to add `patch_index` to the meta dict.
        allow_missing_keys: don't raise exception if key is missing.

    See Also:
        :py:class:`monai.transforms.RandWeightedCrop`
    """

    def __init__(
        self,
        keys: KeysCollection,
        w_key: str,
        spatial_size: Union[Sequence[int], int],
        num_samples: int = 1,
        center_coord_key: Optional[str] = None,
        meta_keys: Optional[KeysCollection] = None,
        meta_key_postfix: str = "meta_dict",
        allow_missing_keys: bool = False,
    ):
        MapTransform.__init__(self, keys, allow_missing_keys)
        self.spatial_size = ensure_tuple(spatial_size)
        self.w_key = w_key
        self.num_samples = int(num_samples)
        self.center_coord_key = center_coord_key
        self.meta_keys = ensure_tuple_rep(None, len(self.keys)) if meta_keys is None else ensure_tuple(meta_keys)
        if len(self.keys) != len(self.meta_keys):
            raise ValueError("meta_keys should have the same length as keys.")
        self.meta_key_postfix = ensure_tuple_rep(meta_key_postfix, len(self.keys))
        self.centers: List[np.ndarray] = []

    def randomize(self, weight_map: np.ndarray) -> None:
        self.centers = weighted_patch_samples(
            spatial_size=self.spatial_size, w=weight_map[0], n_samples=self.num_samples, r_state=self.R
        )

    def __call__(self, data: DataObjects.Mapping) -> List[DataObjects.Dict]:
        d = dict(data)
        weight_map: np.ndarray = convert_data_type(d[self.w_key], np.ndarray)[0]  # type: ignore
        self.randomize(weight_map)
        _spatial_size = fall_back_tuple(self.spatial_size, d[self.w_key].shape[1:])

<<<<<<< HEAD
        results: List[DataObjects.Dict] = [{} for _ in range(self.num_samples)]
=======
        # initialize returned list with shallow copy to preserve key ordering
        results: List[Dict[Hashable, np.ndarray]] = [dict(data) for _ in range(self.num_samples)]
>>>>>>> c1b5028a
        # fill in the extra keys with unmodified data
        for i in range(self.num_samples):
            for key in set(data.keys()).difference(set(self.keys)):
                results[i][key] = deepcopy(data[key])
        for key in self.key_iterator(d):
            img = d[key]
            if img.shape[1:] != d[self.w_key].shape[1:]:
                raise ValueError(
                    f"data {key} and weight map {self.w_key} spatial shape mismatch: "
                    f"{img.shape[1:]} vs {d[self.w_key].shape[1:]}."
                )
            for i, center in enumerate(self.centers):
                cropper = SpatialCrop(roi_center=center, roi_size=_spatial_size)
                orig_size = img.shape[1:]
                results[i][key] = cropper(img)
                self.push_transform(results[i], key, extra_info={"center": center}, orig_size=orig_size)
                if self.center_coord_key:
                    results[i][self.center_coord_key] = center
        # fill in the extra keys with unmodified data
        for i in range(self.num_samples):
            # add `patch_index` to the meta data
            for key, meta_key, meta_key_postfix in self.key_iterator(d, self.meta_keys, self.meta_key_postfix):
                meta_key = meta_key or f"{key}_{meta_key_postfix}"
                if meta_key not in results[i]:
                    results[i][meta_key] = {}  # type: ignore
                results[i][meta_key][Key.PATCH_INDEX] = i

        return results

    def inverse(self, data: DataObjects.Mapping) -> DataObjects.Dict:
        d = deepcopy(dict(data))
        for key in self.key_iterator(d):
            transform = self.get_most_recent_transform(d, key)
            # Create inverse transform
            orig_size = np.asarray(transform[InverseKeys.ORIG_SIZE])
            current_size = np.asarray(d[key].shape[1:])
            center = transform[InverseKeys.EXTRA_INFO]["center"]
            cropper = SpatialCrop(roi_center=tuple(center), roi_size=self.spatial_size)
            # get required pad to start and end
            pad_to_start = np.array([s.indices(o)[0] for s, o in zip(cropper.slices, orig_size)])
            pad_to_end = orig_size - current_size - pad_to_start
            # interleave mins and maxes
            pad = list(chain(*zip(pad_to_start.tolist(), pad_to_end.tolist())))
            inverse_transform = BorderPad(pad)
            # Apply inverse transform
            d[key] = inverse_transform(d[key])
            # Remove the applied transform
            self.pop_transform(d, key)

        return d


class RandCropByPosNegLabeld(Randomizable, MapTransform, InvertibleTransform):
    """
    Dictionary-based version :py:class:`monai.transforms.RandCropByPosNegLabel`.
    Crop random fixed sized regions with the center being a foreground or background voxel
    based on the Pos Neg Ratio.
    Suppose all the expected fields specified by `keys` have same shape,
    and add `patch_index` to the corresponding meta data.
    And will return a list of dictionaries for all the cropped images.

    Args:
        keys: keys of the corresponding items to be transformed.
            See also: :py:class:`monai.transforms.compose.MapTransform`
        label_key: name of key for label image, this will be used for finding foreground/background.
        spatial_size: the spatial size of the crop region e.g. [224, 224, 128].
            If its components have non-positive values, the corresponding size of `data[label_key]` will be used.
        pos: used with `neg` together to calculate the ratio ``pos / (pos + neg)`` for the probability
            to pick a foreground voxel as a center rather than a background voxel.
        neg: used with `pos` together to calculate the ratio ``pos / (pos + neg)`` for the probability
            to pick a foreground voxel as a center rather than a background voxel.
        num_samples: number of samples (crop regions) to take in each list.
        image_key: if image_key is not None, use ``label == 0 & image > image_threshold`` to select
            the negative sample(background) center. so the crop center will only exist on valid image area.
        image_threshold: if enabled image_key, use ``image > image_threshold`` to determine
            the valid image content area.
        fg_indices_key: if provided pre-computed foreground indices of `label`, will ignore above `image_key` and
            `image_threshold`, and randomly select crop centers based on them, need to provide `fg_indices_key`
            and `bg_indices_key` together, expect to be 1 dim array of spatial indices after flattening.
            a typical usage is to call `FgBgToIndicesd` transform first and cache the results.
        bg_indices_key: if provided pre-computed background indices of `label`, will ignore above `image_key` and
            `image_threshold`, and randomly select crop centers based on them, need to provide `fg_indices_key`
            and `bg_indices_key` together, expect to be 1 dim array of spatial indices after flattening.
            a typical usage is to call `FgBgToIndicesd` transform first and cache the results.
        meta_keys: explicitly indicate the key of the corresponding meta data dictionary.
            used to add `patch_index` to the meta dict.
            for example, for data with key `image`, the metadata by default is in `image_meta_dict`.
            the meta data is a dictionary object which contains: filename, original_shape, etc.
            it can be a sequence of string, map to the `keys`.
            if None, will try to construct meta_keys by `key_{meta_key_postfix}`.
        meta_key_postfix: if meta_keys is None, use `key_{postfix}` to to fetch the meta data according
            to the key data, default is `meta_dict`, the meta data is a dictionary object.
            used to add `patch_index` to the meta dict.
        allow_missing_keys: don't raise exception if key is missing.

    Raises:
        ValueError: When ``pos`` or ``neg`` are negative.
        ValueError: When ``pos=0`` and ``neg=0``. Incompatible values.

    """

    def __init__(
        self,
        keys: KeysCollection,
        label_key: str,
        spatial_size: Union[Sequence[int], int],
        pos: float = 1.0,
        neg: float = 1.0,
        num_samples: int = 1,
        image_key: Optional[str] = None,
        image_threshold: float = 0.0,
        fg_indices_key: Optional[str] = None,
        bg_indices_key: Optional[str] = None,
        meta_keys: Optional[KeysCollection] = None,
        meta_key_postfix: str = "meta_dict",
        allow_missing_keys: bool = False,
    ) -> None:
        MapTransform.__init__(self, keys, allow_missing_keys)
        self.label_key = label_key
        self.spatial_size: Union[Tuple[int, ...], Sequence[int], int] = spatial_size
        if pos < 0 or neg < 0:
            raise ValueError(f"pos and neg must be nonnegative, got pos={pos} neg={neg}.")
        if pos + neg == 0:
            raise ValueError("Incompatible values: pos=0 and neg=0.")
        self.pos_ratio = pos / (pos + neg)
        self.num_samples = num_samples
        self.image_key = image_key
        self.image_threshold = image_threshold
        self.fg_indices_key = fg_indices_key
        self.bg_indices_key = bg_indices_key
        self.meta_keys = ensure_tuple_rep(None, len(self.keys)) if meta_keys is None else ensure_tuple(meta_keys)
        if len(self.keys) != len(self.meta_keys):
            raise ValueError("meta_keys should have the same length as keys.")
        self.meta_key_postfix = ensure_tuple_rep(meta_key_postfix, len(self.keys))
        self.centers: Optional[List[List[np.ndarray]]] = None

    def randomize(
        self,
        label: np.ndarray,
        fg_indices: Optional[np.ndarray] = None,
        bg_indices: Optional[np.ndarray] = None,
        image: Optional[np.ndarray] = None,
    ) -> None:
        self.spatial_size = fall_back_tuple(self.spatial_size, default=label.shape[1:])
        if fg_indices is None or bg_indices is None:
            fg_indices_, bg_indices_ = map_binary_to_indices(label, image, self.image_threshold)
        else:
            fg_indices_ = fg_indices
            bg_indices_ = bg_indices
        self.centers = generate_pos_neg_label_crop_centers(
            self.spatial_size, self.num_samples, self.pos_ratio, label.shape[1:], fg_indices_, bg_indices_, self.R
        )

    def __call__(self, data: DataObjects.Mapping) -> List[DataObjects.Dict]:
        d = dict(data)

        def get_as_np(x) -> np.ndarray:
            return convert_data_type(x, np.ndarray)[0]  # type: ignore

        label = get_as_np(d[self.label_key])
        image = get_as_np(d[self.image_key]) if self.image_key else None
        fg_indices = get_as_np(d[self.fg_indices_key]) if self.fg_indices_key is not None else None
        bg_indices = get_as_np(d[self.bg_indices_key]) if self.bg_indices_key is not None else None

        self.randomize(label, fg_indices, bg_indices, image)
        if not isinstance(self.spatial_size, tuple):
            raise AssertionError
        if self.centers is None:
            raise AssertionError
<<<<<<< HEAD
        results: List[DataObjects.Dict] = [{} for _ in range(self.num_samples)]
=======

        # initialize returned list with shallow copy to preserve key ordering
        results: List[Dict[Hashable, np.ndarray]] = [dict(data) for _ in range(self.num_samples)]
>>>>>>> c1b5028a

        for i, center in enumerate(self.centers):
            # fill in the extra keys with unmodified data
            for key in set(data.keys()).difference(set(self.keys)):
                results[i][key] = deepcopy(data[key])
            for key in self.key_iterator(d):
                img = d[key]
                cropper = SpatialCrop(roi_center=tuple(center), roi_size=self.spatial_size)  # type: ignore
                orig_size = img.shape[1:]
                results[i][key] = cropper(img)
                self.push_transform(results[i], key, extra_info={"center": center}, orig_size=orig_size)
            # add `patch_index` to the meta data
            for key, meta_key, meta_key_postfix in self.key_iterator(d, self.meta_keys, self.meta_key_postfix):
                meta_key = meta_key or f"{key}_{meta_key_postfix}"
                if meta_key not in results[i]:
                    results[i][meta_key] = {}  # type: ignore
                results[i][meta_key][Key.PATCH_INDEX] = i

        return results

    def inverse(self, data: DataObjects.Mapping) -> DataObjects.Dict:
        d = deepcopy(dict(data))
        for key in self.key_iterator(d):
            transform = self.get_most_recent_transform(d, key)
            # Create inverse transform
            orig_size = np.asarray(transform[InverseKeys.ORIG_SIZE])
            current_size = np.asarray(d[key].shape[1:])
            center = transform[InverseKeys.EXTRA_INFO]["center"]
            cropper = SpatialCrop(roi_center=tuple(center), roi_size=self.spatial_size)  # type: ignore
            # get required pad to start and end
            pad_to_start = np.array([s.indices(o)[0] for s, o in zip(cropper.slices, orig_size)])
            pad_to_end = orig_size - current_size - pad_to_start
            # interleave mins and maxes
            pad = list(chain(*zip(pad_to_start.tolist(), pad_to_end.tolist())))
            inverse_transform = BorderPad(pad)
            # Apply inverse transform
            d[key] = inverse_transform(d[key])
            # Remove the applied transform
            self.pop_transform(d, key)

        return d


class ResizeWithPadOrCropd(MapTransform, InvertibleTransform):
    """
    Dictionary-based wrapper of :py:class:`monai.transforms.ResizeWithPadOrCrop`.

    Args:
        keys: keys of the corresponding items to be transformed.
            See also: monai.transforms.MapTransform
        spatial_size: the spatial size of output data after padding or crop.
            If has non-positive values, the corresponding size of input image will be used (no padding).
        mode: {``"constant"``, ``"edge"``, ``"linear_ramp"``, ``"maximum"``, ``"mean"``,
            ``"median"``, ``"minimum"``, ``"reflect"``, ``"symmetric"``, ``"wrap"``, ``"empty"``}
            One of the listed string values or a user supplied function for padding. Defaults to ``"constant"``.
            See also: https://numpy.org/doc/1.18/reference/generated/numpy.pad.html
            It also can be a sequence of string, each element corresponds to a key in ``keys``.
        allow_missing_keys: don't raise exception if key is missing.

    """

    def __init__(
        self,
        keys: KeysCollection,
        spatial_size: Union[Sequence[int], int],
        mode: NumpyPadModeSequence = NumpyPadMode.CONSTANT,
        allow_missing_keys: bool = False,
    ) -> None:
        super().__init__(keys, allow_missing_keys)
        self.mode = ensure_tuple_rep(mode, len(self.keys))
        self.padcropper = ResizeWithPadOrCrop(spatial_size=spatial_size)

    def __call__(self, data: DataObjects.Mapping) -> DataObjects.Dict:
        d = dict(data)
        for key, m in self.key_iterator(d, self.mode):
            orig_size = d[key].shape[1:]
            d[key] = self.padcropper(d[key], mode=m)
            self.push_transform(
                d,
                key,
                orig_size=orig_size,
                extra_info={
                    "mode": m.value if isinstance(m, Enum) else m,
                },
            )
        return d

    def inverse(self, data: DataObjects.Mapping) -> DataObjects.Dict:
        d = deepcopy(dict(data))
        for key in self.key_iterator(d):
            transform = self.get_most_recent_transform(d, key)
            # Create inverse transform
            orig_size = np.array(transform[InverseKeys.ORIG_SIZE])
            current_size = np.array(d[key].shape[1:])
            # Unfortunately, we can't just use ResizeWithPadOrCrop with original size because of odd/even rounding.
            # Instead, we first pad any smaller dimensions, and then we crop any larger dimensions.

            # First, do pad
            if np.any((orig_size - current_size) > 0):
                pad_to_start = np.floor((orig_size - current_size) / 2).astype(int)
                # in each direction, if original size is even and current size is odd, += 1
                pad_to_start[np.logical_and(orig_size % 2 == 0, current_size % 2 == 1)] += 1
                pad_to_start[pad_to_start < 0] = 0
                pad_to_end = orig_size - current_size - pad_to_start
                pad_to_end[pad_to_end < 0] = 0
                pad = list(chain(*zip(pad_to_start.tolist(), pad_to_end.tolist())))
                d[key] = BorderPad(pad)(d[key])

            # Next crop
            if np.any((orig_size - current_size) < 0):
                if self.padcropper.padder.method == Method.SYMMETRIC:
                    roi_center = [floor(i / 2) if r % 2 == 0 else (i - 1) // 2 for r, i in zip(orig_size, current_size)]
                else:
                    roi_center = [floor(r / 2) if r % 2 == 0 else (r - 1) // 2 for r in orig_size]

                d[key] = SpatialCrop(roi_center, orig_size)(d[key])

            # Remove the applied transform
            self.pop_transform(d, key)

        return d


class BoundingRectd(MapTransform):
    """
    Dictionary-based wrapper of :py:class:`monai.transforms.BoundingRect`.

    Args:
        keys: keys of the corresponding items to be transformed.
            See also: monai.transforms.MapTransform
        bbox_key_postfix: the output bounding box coordinates will be
            written to the value of `{key}_{bbox_key_postfix}`.
        select_fn: function to select expected foreground, default is to select values > 0.
        allow_missing_keys: don't raise exception if key is missing.
    """

    def __init__(
        self,
        keys: KeysCollection,
        bbox_key_postfix: str = "bbox",
        select_fn: Callable = is_positive,
        allow_missing_keys: bool = False,
    ):
        super().__init__(keys, allow_missing_keys)
        self.bbox = BoundingRect(select_fn=select_fn)
        self.bbox_key_postfix = bbox_key_postfix

    def __call__(self, data: DataObjects.Mapping) -> DataObjects.Dict:
        """
        See also: :py:class:`monai.transforms.utils.generate_spatial_bounding_box`.
        """
        d = dict(data)
        for key in self.key_iterator(d):
            bbox = self.bbox(d[key])
            key_to_add = f"{key}_{self.bbox_key_postfix}"
            if key_to_add in d:
                raise KeyError(f"Bounding box data with key {key_to_add} already exists.")
            d[key_to_add] = bbox
        return d


SpatialPadD = SpatialPadDict = SpatialPadd
BorderPadD = BorderPadDict = BorderPadd
DivisiblePadD = DivisiblePadDict = DivisiblePadd
SpatialCropD = SpatialCropDict = SpatialCropd
CenterSpatialCropD = CenterSpatialCropDict = CenterSpatialCropd
CenterScaleCropD = CenterScaleCropDict = CenterScaleCropd
RandSpatialCropD = RandSpatialCropDict = RandSpatialCropd
RandScaleCropD = RandScaleCropDict = RandScaleCropd
RandSpatialCropSamplesD = RandSpatialCropSamplesDict = RandSpatialCropSamplesd
CropForegroundD = CropForegroundDict = CropForegroundd
RandWeightedCropD = RandWeightedCropDict = RandWeightedCropd
RandCropByPosNegLabelD = RandCropByPosNegLabelDict = RandCropByPosNegLabeld
ResizeWithPadOrCropD = ResizeWithPadOrCropDict = ResizeWithPadOrCropd
BoundingRectD = BoundingRectDict = BoundingRectd<|MERGE_RESOLUTION|>--- conflicted
+++ resolved
@@ -856,12 +856,8 @@
         self.randomize(weight_map)
         _spatial_size = fall_back_tuple(self.spatial_size, d[self.w_key].shape[1:])
 
-<<<<<<< HEAD
-        results: List[DataObjects.Dict] = [{} for _ in range(self.num_samples)]
-=======
         # initialize returned list with shallow copy to preserve key ordering
         results: List[Dict[Hashable, np.ndarray]] = [dict(data) for _ in range(self.num_samples)]
->>>>>>> c1b5028a
         # fill in the extra keys with unmodified data
         for i in range(self.num_samples):
             for key in set(data.keys()).difference(set(self.keys)):
@@ -1031,13 +1027,9 @@
             raise AssertionError
         if self.centers is None:
             raise AssertionError
-<<<<<<< HEAD
-        results: List[DataObjects.Dict] = [{} for _ in range(self.num_samples)]
-=======
 
         # initialize returned list with shallow copy to preserve key ordering
         results: List[Dict[Hashable, np.ndarray]] = [dict(data) for _ in range(self.num_samples)]
->>>>>>> c1b5028a
 
         for i, center in enumerate(self.centers):
             # fill in the extra keys with unmodified data
