<<<<<<< HEAD
=======

# Copyright 2020 MONAI Consortium
# Licensed under the Apache License, Version 2.0 (the "License");
# you may not use this file except in compliance with the License.
# You may obtain a copy of the License at
#     http://www.apache.org/licenses/LICENSE-2.0
# Unless required by applicable law or agreed to in writing, software
# distributed under the License is distributed on an "AS IS" BASIS,
# WITHOUT WARRANTIES OR CONDITIONS OF ANY KIND, either express or implied.
# See the License for the specific language governing permissions and
# limitations under the License.



from monai.data.streams.datastream import DataStream, BatchStream, OrderType
>>>>>>> c49febdd
from multiprocessing.pool import ThreadPool

import numpy as np

from monai.data.streams.datastream import BatchStream, DataStream, OrderType


class AugmentStream(DataStream):
    """Applies the given augmentations in generate() to each given value and yields the results."""

    def __init__(self, src, augments=[]):
        super().__init__(src)
        self.augments = list(augments)

    def generate(self, val):
        yield self.apply_augments(val)

    def apply_augments(self, arrays):
        """Applies augments to the data tuple `arrays` and returns the result."""
        to_tuple = isinstance(arrays, np.ndarray)
        arrays = (arrays,) if to_tuple else arrays

        for aug in self.augments:
            arrays = aug(*arrays)

        return arrays[0] if to_tuple else arrays


class ThreadAugmentStream(BatchStream, AugmentStream):
    """
    Applies the given augmentations to each value from the source using multiple threads. Resulting batches are yielded
    synchronously so the client must wait for the threads to complete.
    """

    def __init__(self, src, batch_size, num_threads=None, augments=[], order_type=OrderType.LINEAR):
        BatchStream.__init__(self, src, batch_size, False, order_type)
        AugmentStream.__init__(self, src, augments)
        self.num_threads = num_threads
        self.pool = None

    def _augment_thread_func(self, index, arrays):
        self.buffer[index] = self.apply_augments(arrays)

    def apply_augments_threaded(self):
        self.pool.starmap(self._augment_thread_func, enumerate(self.buffer))

    def buffer_full(self):
        self.apply_augments_threaded()
        super().buffer_full()

    def __iter__(self):
        with ThreadPool(self.num_threads) as self.pool:
            for src_val in super().__iter__():
                yield src_val<|MERGE_RESOLUTION|>--- conflicted
+++ resolved
@@ -1,6 +1,3 @@
-<<<<<<< HEAD
-=======
-
 # Copyright 2020 MONAI Consortium
 # Licensed under the Apache License, Version 2.0 (the "License");
 # you may not use this file except in compliance with the License.
@@ -12,10 +9,6 @@
 # See the License for the specific language governing permissions and
 # limitations under the License.
 
-
-
-from monai.data.streams.datastream import DataStream, BatchStream, OrderType
->>>>>>> c49febdd
 from multiprocessing.pool import ThreadPool
 
 import numpy as np
