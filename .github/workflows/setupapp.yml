--- conflicted
+++ resolved
@@ -44,12 +44,7 @@
         python -m pip install --upgrade pip wheel
         python -m pip uninstall -y torch torchvision
         rm -rf $(python -c "from distutils.sysconfig import get_python_lib; print(get_python_lib())")/ruamel*
-<<<<<<< HEAD
-        rm -rf $(python -c "from distutils.sysconfig import get_python_lib; print(get_python_lib())")/wrapt*
-        python -m pip install torch==1.10.0 torchvision==0.11.1
-=======
         python -m pip install torch==1.10.1 torchvision==0.11.2
->>>>>>> 9ae183ba
         python -m pip install -r requirements-dev.txt
     - name: Run unit tests report coverage
       run: |
